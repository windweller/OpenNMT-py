--- conflicted
+++ resolved
@@ -116,18 +116,10 @@
 
         for b in range(len(predBatch)):
             count += 1
-<<<<<<< HEAD
-            # a temporary fix at least
-            try:
-                # python2
-                outF.write(" ".join([i.decode('utf-8')
-                                 for i in predBatch[b][0]]) + '\n')
-=======
             try:
                 # python2
                 outF.write(" ".join([i.decode('utf-8')
                            for i in predBatch[b][0]]) + '\n')
->>>>>>> 8a8dfb04
             except AttributeError:
                 # python3: can't do .decode on a str object
                 outF.write(" ".join(predBatch[b][0]) + '\n')
